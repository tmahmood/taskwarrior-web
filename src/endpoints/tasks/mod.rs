use axum::extract::{Path, State};
use axum::http::header;
use axum::http::{Response, StatusCode};
use axum::Form;
use chrono::Utc;
use indexmap::IndexMap;
use serde::{Deserialize, Serialize};
use serde_json::Value;
use std::cmp::Ordering;
use std::collections::{HashMap, HashSet};
use std::process::Command;
use std::str::FromStr;
use task_modify::{
    task_apply_depends, task_apply_description, task_apply_priority, task_apply_recur,
    task_apply_status, task_apply_tag_add, task_apply_tag_remove, task_apply_timestamps,
};
use taskchampion::{Operations, Replica, Status, Tag, Uuid};
use tera::Context;
use tracing::{debug, error, info, trace};

pub mod task_query_builder;

use crate::backend::task::{
    convert_task_status, denotate_task, execute_hooks, get_replica, get_task, Annotation,
    TaskEvent, TaskProperties,
};
use crate::core::app::{get_default_context, AppState};
use crate::core::config::CustomQuery;
use crate::core::errors::{FieldError, FormValidation};
use crate::core::utils::make_shortcut;
use crate::{NewTask, TWGlobalState, TaskUpdateStatus, TEMPLATES};
use task_query_builder::TaskQuery;

pub(crate) mod task_modify;

#[derive(Serialize, Deserialize, Debug, Clone, Default)]
pub struct Task {
    pub id: i64,
    #[serde(skip_serializing_if = "String::is_empty")]
    pub description: String,
    #[serde(skip_serializing_if = "Option::is_none")]
    pub end: Option<String>,
    #[serde(skip_serializing_if = "Option::is_none")]
    pub project: Option<String>,
    pub uuid: String,
    pub urgency: Option<f64>,
    pub entry: Option<String>,
    #[serde(skip_serializing_if = "Option::is_none")]
    pub start: Option<String>,
    #[serde(skip_serializing_if = "Option::is_none")]
    pub until: Option<String>,
    #[serde(skip_serializing_if = "Option::is_none")]
    pub scheduled: Option<String>,
    #[serde(skip_serializing_if = "Option::is_none")]
    pub annotations: Option<Vec<Annotation>>,
    #[serde(skip_serializing_if = "Option::is_none")]
    pub due: Option<String>,
    pub modified: Option<String>,
    pub status: Option<String>,
    #[serde(skip_serializing_if = "Option::is_none")]
    pub wait: Option<String>,
    #[serde(skip_serializing_if = "Option::is_none")]
    pub tags: Option<Vec<String>>,
    #[serde(skip_serializing_if = "Option::is_none")]
    pub priority: Option<String>,
    #[serde(skip_serializing_if = "Option::is_none")]
    pub depends: Option<Vec<String>>,
    #[serde(skip_serializing_if = "Option::is_none")]
    pub recur: Option<String>,
    #[serde(skip_serializing_if = "Option::is_none")]
    pub mask: Option<String>,
    #[serde(skip_serializing_if = "Option::is_none")]
    pub imask: Option<f64>,
    #[serde(skip_serializing_if = "Option::is_none")]
    pub parent: Option<String>,
    #[serde(skip_serializing_if = "Option::is_none", rename = "UDA")]
    pub uda: Option<HashMap<String, Value>>,
}

pub fn fetch_task_from_cmd(task_query: &TaskQuery) -> Result<String, anyhow::Error> {
    let mut task = task_query.build();
    trace!("{:?}", task.get_args());
    return match task.output() {
        Ok(v) => Ok(String::from_utf8(v.stdout.to_vec())?),
        Err(e) => {
            error!("{}", e);
            anyhow::bail!("Failed to read tasks")
        }
    };
}

#[derive(Debug, Serialize, Deserialize, Hash, Eq, PartialEq)]
pub struct TaskUUID(String);

impl From<TaskUUID> for Uuid {
    fn from(val: TaskUUID) -> Self {
        Uuid::from_str(&val.0).expect("No valid uuid given")
    }
}

fn read_task_file(
    task_query: &TaskQuery,
) -> Result<IndexMap<TaskUUID, crate::backend::task::Task>, anyhow::Error> {
    let content = fetch_task_from_cmd(&task_query)?;
    let jd = &mut serde_json::Deserializer::from_str(&content);
    let result: Result<Vec<crate::backend::task::Task>, _> = serde_path_to_error::deserialize(jd);
    match result {
        Ok(_) => {}
        Err(err) => {
            let path = err.path().to_string();
            debug!("Received json: {:?}", &content);
            error!(path);
        }
    };
    let tasks: Vec<crate::backend::task::Task> = match serde_json::from_str(&content) {
        Ok(s) => s,
        Err(e) => anyhow::bail!(e.to_string()),
    };
    let mut hm = IndexMap::new();
    for task in tasks.iter() {
        hm.insert(TaskUUID(task.uuid.to_string()), task.clone());
    }
    Ok(hm)
}

fn parse_apply_additions(
    t: &mut taskchampion::Task,
    replica: &mut Replica,
    mut ops: &mut Vec<taskchampion::Operation>,
    additional: &String,
    validation_result: &mut FormValidation,
) {
    let task_additions = shell_words::split(&additional).map_err(|e| FieldError {
        field: "additional".to_string(),
        message: e.to_string(),
    });
    match task_additions {
        Ok(additional) => {
            debug!("Arguments: {:?}", additional);
            for a in additional {
                let b1 = a.split_once(':').map_or((a.trim().to_string(), None), |p| {
                    (p.0.trim().to_string(), Some(p.1.trim().to_string()))
                });

                // it might be a task operation if it starts with +/- without a value.
                if b1.0.starts_with("+") && b1.1.is_none() {
                    task_apply_tag_add(t, ops, validation_result, b1);
                } else if b1.0.starts_with("-") && b1.1.is_none() {
                    task_apply_tag_remove(t, ops, validation_result, b1);
                } else if b1.0.to_lowercase().as_str() == "depends" {
                    task_apply_depends(t, replica, ops, validation_result, b1);
                } else if b1.0.to_lowercase().trim() == "description" {
                    task_apply_description(t, ops, validation_result, b1);
                } else if b1.0.to_lowercase().trim() == "priority" {
                    task_apply_priority(t, ops, validation_result, b1);
                } else if ["entry", "wait", "due"].contains(&b1.0.to_lowercase().trim()) {
                    task_apply_timestamps(t, ops, validation_result, b1);
                } else if b1.0.to_lowercase().trim() == "status" {
                    task_apply_status(t, ops, validation_result, b1);
                } else if b1.0.to_lowercase().trim() == "recur" {
                    task_apply_recur(t, ops, validation_result, b1);
                } else if ["start", "stop", "done", "end", "modified"]
                    .contains(&b1.0.to_lowercase().trim())
                {
                    validation_result.push(FieldError {
                        field: "additional".into(),
                        message: format!(
                            "Manual modification of the field {} is not allowed.",
                            b1.0
                        ),
                    });
                } else if let Ok(_) = TaskProperties::try_from(b1.0.as_str()) {
                    match t.set_value(b1.0, b1.1, &mut ops).map_err(|p| FieldError {
                        field: "additional".to_string(),
                        message: p.to_string(),
                    }) {
                        Ok(_) => (),
                        Err(e) => validation_result.push(e),
                    };
                } else {
                    match t
                        .set_user_defined_attribute(b1.0, b1.1.unwrap_or("".to_string()), &mut ops)
                        .map_err(|p| FieldError {
                            field: "additional".to_string(),
                            message: p.to_string(),
                        }) {
                        Ok(_) => (),
                        Err(e) => validation_result.push(e),
                    };
                }
            }
        }
        Err(e) => validation_result.push(e),
    }
}

/// Create a new task
/// Requires corresponding task information and path to the taskchampion directory.
///
/// The data will be evaluated and a response will be provided via FormValidation.
pub fn task_add(task: &NewTask, app_state: &AppState) -> Result<(), FormValidation> {
    let mut validation_result = FormValidation::default();
    let mut replica = get_replica(&app_state.task_storage_path)
        .map_err(|err| <anyhow::Error as Into<FormValidation>>::into(err))?;
    let uuid = Uuid::new_v4();
    let mut ops = Operations::new();
    ops.push(taskchampion::Operation::UndoPoint);

    let mut t = replica
        .create_task(uuid, &mut ops)
        .map_err(|err| <taskchampion::Error as Into<FormValidation>>::into(err))?;
    match t
        .set_description(task.description.to_string(), &mut ops)
        .map_err(|p| FieldError {
            field: TaskProperties::DESCRIPTION.to_string(),
            message: p.to_string(),
        }) {
        Ok(_) => {
            // Check if it was field. This is a mandatory field!
            if task.description.trim().is_empty() {
                validation_result.push(FieldError {
                    field: TaskProperties::DESCRIPTION.to_string(),
                    message: "Description field is mandatory".to_string(),
                })
            }
        }
        Err(e) => validation_result.push(e),
    };
    match t
        .set_status(Status::Pending, &mut ops)
        .map_err(|p| FieldError {
            field: TaskProperties::STATUS.to_string(),
            message: p.to_string(),
        }) {
        Ok(_) => (),
        Err(e) => validation_result.push(e),
    };
    match t
        .set_entry(Some(Utc::now()), &mut ops)
        .map_err(|p| FieldError {
            field: TaskProperties::ENTRY.to_string(),
            message: p.to_string(),
        }) {
        Ok(_) => (),
        Err(e) => validation_result.push(e),
    };
    if let Some(tags) = task.tags()
        && tags.trim().len() > 0
    {
        for tag in tags.split(&[' ', '+', '-']) {
            if !tag.trim().is_empty() {
                match &Tag::from_str(tag).map_err(|p| FieldError {
                    field: "tags".to_string(),
                    message: p.to_string(),
                }) {
                    Ok(tag) => match t.add_tag(tag, &mut ops).map_err(|p| FieldError {
                        field: "tags".to_string(),
                        message: p.to_string(),
                    }) {
                        Ok(_) => (),
                        Err(e) => validation_result.push(e),
                    },
                    Err(e) => validation_result.push(e.to_owned()),
                };
            }
        }
    }
    if let Some(project) = task.project() {
        match t
            .set_value(
                TaskProperties::PROJECT.to_string(),
                Some(project.to_string()),
                &mut ops,
            )
            .map_err(|p| FieldError {
                field: TaskProperties::PROJECT.to_string().to_string(),
                message: p.to_string(),
            }) {
            Ok(_) => (),
            Err(e) => validation_result.push(e),
        };
    }

    if let Some(additional) = task.additional() {
        parse_apply_additions(
            &mut t,
            &mut replica,
            &mut ops,
            additional,
            &mut validation_result,
        );
    }

    match validation_result.is_success() {
        true => {
            // Commit those operations to storage.
            match replica.commit_operations(ops) {
                Ok(_) => {
                    info!("New task {} added", uuid.to_string());
                    // execute hooks.
                    let ct: crate::backend::task::Task = t.into();
                    let _ = execute_hooks(
                        &app_state.task_hooks_path,
                        &TaskEvent::OnAdd,
                        &None,
                        &Some(ct),
                    );
                    Ok(())
                }
                Err(e) => {
                    error!(
                        "Could not create task {}, error: {}",
                        uuid.to_string(),
                        e.to_string()
                    );
                    Err(e.into())
                }
            }
        }
        false => Err(validation_result.into()),
    }
}

/// Update a tasks with given information.
pub fn run_modify_command(
    uuid: Uuid,
    cmd_text: &str,
    app_state: &AppState,
) -> Result<(), FormValidation> {
    let mut validation_result = FormValidation::default();
    let mut replica = get_replica(&app_state.task_storage_path)
        .map_err(|err| <anyhow::Error as Into<FormValidation>>::into(err))?;
    let mut ops = Operations::new();
    ops.push(taskchampion::Operation::UndoPoint);

    let mut t = replica.get_task(uuid)?.expect("Valid task found");
    let old_task = t.clone();
    parse_apply_additions(
        &mut t,
        &mut replica,
        &mut ops,
        &cmd_text.to_string(),
        &mut validation_result,
    );

    match validation_result.is_success() {
        true => {
            // Commit those operations to storage.
            match replica.commit_operations(ops) {
                Ok(_) => {
                    info!("Updated task {}", uuid.to_string());
                    // execute hooks.
                    let ct: crate::backend::task::Task = t.into();
                    let _ = execute_hooks(
                        &app_state.task_hooks_path,
                        &TaskEvent::OnModify,
                        &Some(old_task.into()),
                        &Some(ct),
                    );
                    Ok(())
                }
                Err(e) => {
                    error!(
                        "Could not update task {}, error: {}",
                        uuid.to_string(),
                        e.to_string()
                    );
                    Err(e.into())
                }
            }
        }
        false => Err(validation_result.into()),
    }
}

pub fn task_undo() -> Result<(), anyhow::Error> {
    match Command::new("task")
        .arg("rc.confirmation:off")
        .arg("undo")
        .output()
    {
        Ok(_o) => {
            info!("Task undo success");
            Ok(())
        }
        Err(e) => {
            error!("Failed to execute undo: {}", e);
            anyhow::bail!("Failed to undo");
        }
    }
}

// what would happen
pub fn list_tasks(
    task_query: &TaskQuery,
) -> Result<IndexMap<TaskUUID, crate::backend::task::Task>, anyhow::Error> {
    read_task_file(task_query)
}

pub fn run_annotate_command(task_uuid: Uuid, annotation: &str) -> Result<(), anyhow::Error> {
    let mut task_cmd = Command::new("task");
    task_cmd.arg("annotate").arg(task_uuid.to_string());
    annotation.split(' ').for_each(|v| {
        task_cmd.arg(v);
    });
    if let Err(e) = task_cmd.output() {
        error!("Failed to execute command: {}", e);
        anyhow::bail!("Failed to execute annotation command");
    }
    Ok(())
}

pub fn run_denotate_command(task_uuid: Uuid) -> Result<(), anyhow::Error> {
    let mut task_cmd = Command::new("task");
    task_cmd.arg(task_uuid.to_string()).arg("denotate");
    if let Err(e) = task_cmd.output() {
        error!("Failed to execute command: {}", e);
        anyhow::bail!("Failed to execute denotate command");
    }
    Ok(())
}

/// Change task status
/// Mostly it switches between pending and completed.
/// In any case, if the status is changed, the timer is stopped if active.
pub fn change_task_status(
    task: TaskUpdateStatus,
    app_state: &AppState,
) -> Result<(), anyhow::Error> {
    let mut replica = get_replica(&app_state.task_storage_path)?;
    let mut ops = Operations::new();
    ops.push(taskchampion::Operation::UndoPoint);

    let mut t = replica.get_task(task.uuid)?.expect("Task does not exist");

    let old_task = t.clone();
    let task_status = convert_task_status(&task.status);

    // Stop tasks.
    if t.is_active() {
        t.stop(&mut ops)?;
    }

    t.set_status(task_status, &mut ops)?;

    // Commit those operations to storage.
    match replica.commit_operations(ops) {
        Ok(_) => {
            info!("Task {} completed", task.uuid.to_string());

            // execute hooks.
            let ct: crate::backend::task::Task = t.into();
            let _ = execute_hooks(
                &app_state.task_hooks_path,
                &TaskEvent::OnModify,
                &Some(old_task.into()),
                &Some(ct),
            );
            Ok(())
        }
        Err(e) => {
            error!(
                "Could not create task {}, error: {}",
                task.uuid.to_string(),
                e.to_string()
            );
            Err(e.into())
        }
    }
}

pub fn fetch_active_task() -> Result<Option<Task>, anyhow::Error> {
    // maybe another task is running? So stop all other tasks first
    match Command::new("task").arg("+ACTIVE").arg("export").output() {
        Err(e) => {
            error!("No active task found: {}", e);
            anyhow::bail!("No active task found");
        }
        Ok(v) => {
            let n = String::from_utf8(v.stdout)?;
            let res: Vec<Task> = serde_json::from_str(&n)?;
            if res.len() == 0 {
                Ok(None)
            } else {
                Ok(res.first().cloned())
            }
        }
    }
}

pub fn toggle_task_active(
    task_uuid: Uuid,
    task_status: String,
    app_state: &AppState,
) -> Result<bool, anyhow::Error> {
    let mut replica = get_replica(&app_state.task_storage_path)?;
    let mut ops = Operations::new();
    ops.push(taskchampion::Operation::UndoPoint);

    let mut t = replica
        .get_task(task_uuid)
        .unwrap()
        .expect("Task does not exist");

    let old_task = t.clone();
    let mut changed_tasks: Vec<(taskchampion::Task, taskchampion::Task)> = Vec::new();

    // Request to stop the job
    if task_status == "stop" {
        t.stop(&mut ops)?;
    }

    // Stop all active tasks.
    for mut single_task in replica.all_tasks()? {
        if single_task.1.is_active() {
            let old = single_task.1.clone();
            single_task.1.stop(&mut ops)?;
            let new = single_task.1.clone();
            changed_tasks.push((old, new));
        }
    }

    // Request to start the job
    if task_status == "start" {
        t.start(&mut ops)?;
    }
    changed_tasks.push((old_task, t.clone()));

    // Commit those operations to storage.
    match replica.commit_operations(ops) {
        Ok(_) => {
            info!("Task {} started", task_uuid.to_string());
            // execute hooks.
            for ct in changed_tasks {
                let _ = execute_hooks(
                    &app_state.task_hooks_path,
                    &TaskEvent::OnModify,
                    &Some(ct.0.into()),
                    &Some(ct.1.into()),
                );
            }
            Ok(t.is_active())
        }
        Err(e) => {
            error!(
                "Could not start task {}, error: {}",
                task_uuid.to_string(),
                e.to_string()
            );
            Err(e.into())
        }
    }
}

/// Read / Retrieve task by UUID
/// via task command line.
/// This is required required in order to get
/// priority information.
pub fn get_task_details(uuid: String) -> Result<crate::backend::task::Task, anyhow::Error> {
    debug!("uuid: {}", uuid);
    let mut p = TWGlobalState::default();
    p.filter = Some(uuid.clone());
    let mut t = TaskQuery::empty();
    t.set_filter(&uuid);
    let tasks = read_task_file(&t)?;
    match tasks.get(&TaskUUID(uuid.clone())) {
        None => anyhow::bail!("Matching task not found"),
        Some(t) => Ok(t.clone()),
    }
}

/// Update / Prepares a task detail page considering
/// Annotation sort and sort of task dependency list.
/// Annotations are sorted creation time descending (newest on top).
pub fn get_task_details_form(
    task: &mut crate::backend::task::Task,
    app_state: &AppState,
) -> Vec<crate::backend::task::Task> {
    // we must sort the annotations.
    if task.annotations.is_some() {
        task.annotations.as_mut().unwrap().sort();
        task.annotations.as_mut().unwrap().reverse();
    }
    // get dependent tasks if available.
    let mut tasks_deps: Vec<crate::backend::task::Task> = Vec::new();
    if let Some(dep_list) = &task.depends {
        for dep_uuid in dep_list {
            if let Ok(dep_task) = get_task(&app_state.task_storage_path, *dep_uuid) {
                if let Some(dep_task) = dep_task {
                    tasks_deps.push(dep_task)
                }
            }
        }
    }
    tasks_deps.sort_by(|a, b| {
        if a.status
            .clone()
            .unwrap_or(Status::Unknown("".to_string()))
            .to_string()
            == Status::Completed.to_string()
            && b.status
                .clone()
                .unwrap_or(Status::Unknown("".to_string()))
                .to_string()
                == Status::Completed.to_string()
        {
            Ordering::Equal
        } else if a
            .status
            .clone()
            .unwrap_or(Status::Unknown("".to_string()))
            .to_string()
            == Status::Completed.to_string()
            && b.status
                .clone()
                .unwrap_or(Status::Unknown("".to_string()))
                .to_string()
                != Status::Completed.to_string()
        {
            Ordering::Greater
        } else if a
            .status
            .clone()
            .unwrap_or(Status::Unknown("".to_string()))
            .to_string()
            != Status::Completed.to_string()
            && b.status
                .clone()
                .unwrap_or(Status::Unknown("".to_string()))
                .to_string()
                == Status::Completed.to_string()
        {
            Ordering::Less
        } else if a.id.unwrap_or(9999999) < b.id.unwrap_or(9999999) {
            Ordering::Less
        } else if a.id.unwrap_or(9999999) > b.id.unwrap_or(9999999) {
            Ordering::Greater
        } else {
            Ordering::Equal
        }
    });
    tasks_deps
}

/// Request to display a task detail page.
pub async fn display_task_details(
    Path(task_id): Path<Uuid>,
    app_state: State<AppState>,
) -> Response<String> {
    match get_task_details(task_id.to_string()) {
        Ok(mut task) => {
            let tasks_deps = get_task_details_form(&mut task, &app_state);
            let mut ctx: Context = get_default_context(&app_state);
            ctx.insert("tasks_db", &tasks_deps);
            let mut shortcuts: HashSet<String> = HashSet::new();
            let mut shortcut_list: Vec<String> = Vec::new();
            if let Some(anno_list) = &task.annotations {
                for _ in anno_list.iter().enumerate() {
                    let shortcut = make_shortcut(&mut shortcuts);
                    shortcut_list.push(shortcut);
                }
            }
            // annotate_shortcuts
            ctx.insert("annotate_shortcuts", &shortcut_list);
            ctx.insert("task", &task);
            Response::builder()
                .status(StatusCode::OK)
                .header(header::CONTENT_TYPE, "text/html")
                .body(TEMPLATES.render("task_details.html", &ctx).unwrap())
                .unwrap()
        }
        Err(_) => Response::builder()
            .status(StatusCode::NOT_FOUND)
            .body("".to_string())
            .unwrap(),
    }
}

/// Request to get a confirmation screen prior
/// deleting a task.
pub async fn display_task_delete(
    Path(task_id): Path<Uuid>,
    app_state: State<AppState>,
) -> Response<String> {
    match get_task_details(task_id.to_string()) {
        Ok(mut task) => {
            let tasks_deps = get_task_details_form(&mut task, &app_state);
            let mut ctx: Context = get_default_context(&app_state);
            ctx.insert("tasks_db", &tasks_deps);
            // annotate_shortcuts
            ctx.insert("annotate_shortcuts", "");
            ctx.insert("task", &task);
            Response::builder()
                .status(StatusCode::OK)
                .header(header::CONTENT_TYPE, "text/html")
                .body(TEMPLATES.render("task_delete_confirm.html", &ctx).unwrap())
                .unwrap()
        }
        Err(_) => Response::builder()
            .status(StatusCode::NOT_FOUND)
            .body("".to_string())
            .unwrap(),
    }
}

/// Process request to delete a specific annotation entry
/// from task.
pub async fn api_denotate_task_entry(
    Path(task_id): Path<Uuid>,
    app_state: State<AppState>,
    Form(denotate_form): Form<Annotation>,
) -> Response<String> {
    match get_task(&app_state.task_storage_path, task_id) {
        Ok(t) if t.is_some() => match denotate_task(task_id, &denotate_form, &app_state) {
            Ok(mut task) => {
                let tasks_deps = get_task_details_form(&mut task, &app_state);
                let mut ctx: Context = get_default_context(&app_state);
                ctx.insert("tasks_db", &tasks_deps);
                // annotate_shortcuts
                ctx.insert("annotate_shortcuts", "");
                ctx.insert("task", &task);
                Response::builder()
                    .status(StatusCode::OK)
                    .header(header::CONTENT_TYPE, "text/html")
                    .body(TEMPLATES.render("task_details.html", &ctx).unwrap())
                    .unwrap()
            }
            Err(_) => Response::builder()
                .status(StatusCode::BAD_REQUEST)
                .body("".to_string())
                .unwrap(),
        },
        Ok(_) => Response::builder()
            .status(StatusCode::NOT_FOUND)
            .body("".to_string())
            .unwrap(),
        Err(_) => Response::builder()
            .status(StatusCode::NOT_FOUND)
            .body("".to_string())
            .unwrap(),
    }
}

pub const TAG_KEYWORDS: [&str; 4] = ["next", "pending", "completed", "new"];

pub fn is_tag_keyword(tag: &str) -> bool {
    TAG_KEYWORDS.contains(&tag)
}

pub fn is_a_tag(tag: &str) -> bool {
    is_tag_keyword(tag) || tag.starts_with("+")
}

pub struct TaskViewDataRetType {
    pub tasks: IndexMap<TaskUUID, crate::backend::task::Task>,
    pub tag_map: HashMap<String, String>,
    pub shortcuts: HashSet<String>,
    pub task_list: Vec<crate::backend::task::Task>,
    pub task_shortcut_map: HashMap<String, String>,
<<<<<<< HEAD
    pub custom_queries_map: HashMap<String, CustomQuery>,
=======
}

#[cfg(test)]
mod tests {
    use std::{env, str::FromStr};

    use chrono::{Datelike, Days, Months, Timelike, Utc};
    use taskchampion::{Status, Tag, Uuid};
    use tempfile::{tempdir, TempDir};

    use crate::{
        backend::task::get_replica, core::app::AppState, endpoints::tasks::run_modify_command,
        NewTask,
    };

    use super::task_add;

    fn get_random_appstate() -> (TempDir, AppState) {
        let tmp_dir = tempdir().expect("Cannot create a tempdir.");
        env::set_var(
            "TASKDATA",
            tmp_dir.as_ref().to_str().expect("Cannot get path"),
        );
        let app_state = AppState::default();

        (tmp_dir, app_state)
    }

    #[test]
    fn test_task_add() {
        let (tmp_dir, app_state) = get_random_appstate();
        let task_name = Uuid::new_v4();

        let task = NewTask {
            description: task_name.clone().to_string(),
            tags: Some("+twk development".into()),
            project: Some("TWK".into()),
            filter_value: None,
            additional: Some("priority:H".into()),
        };
        let result = task_add(&task, &app_state);
        assert_eq!(result.is_ok(), true);
        let mut replica =
            get_replica(&app_state.task_storage_path).expect("Cannot retrieve replica");
        let tasks = replica.all_tasks().expect("Cannot retrieve tasks");
        let our_task = tasks
            .iter()
            .find(|p| p.1.get_description() == &task_name.to_string());
        assert_eq!(our_task.is_some(), true);
        let our_task = our_task.expect("Cannot unwrap task");
        // compare the data.
        let task_map = our_task.1.clone().into_task_data();
        assert_eq!(task_map.get("project"), Some("TWK"));
        let tags: Vec<Tag> = our_task.1.get_tags().collect();
        assert_eq!(tags.contains(&Tag::from_str("twk").unwrap()), true);
        assert_eq!(tags.contains(&Tag::from_str("development").unwrap()), true);
        assert_eq!(task_map.get("priority"), Some("H"));

        let _ = tmp_dir.close();
    }

    #[test]
    fn test_task_add_fail() {
        let (tmp_dir, app_state) = get_random_appstate();
        let task_name = Uuid::new_v4();

        let task = NewTask {
            description: task_name.clone().to_string(),
            tags: Some("+twk development".into()),
            project: Some("TWK".into()),
            filter_value: None,
            additional: Some("priority:H due:\"".into()),
        };
        let result = task_add(&task, &app_state);
        assert_eq!(result.is_ok(), false);
        let result = result.unwrap_err();
        assert_eq!(result.is_success(), false);
        assert_eq!(result.has_error("additional"), true);

        let _ = tmp_dir.close();
    }

    #[test]
    fn test_task_modify_successful() {
        let (tmp_dir, app_state) = get_random_appstate();
        let task_name = Uuid::new_v4();

        let task = NewTask {
            description: task_name.clone().to_string(),
            tags: Some("+twk development".into()),
            project: Some("TWK".into()),
            filter_value: None,
            additional: Some("priority:H".into()),
        };
        let result = task_add(&task, &app_state);
        assert_eq!(result.is_ok(), true);
        let mut replica =
            get_replica(&app_state.task_storage_path).expect("Cannot retrieve replica");
        let tasks = replica.all_tasks().expect("Cannot retrieve tasks");
        let our_task_1 = tasks
            .iter()
            .find(|p| p.1.get_description() == &task_name.to_string());
        assert_eq!(our_task_1.is_some(), true);
        let our_task_1 = our_task_1.expect("Cannot unwrap task");

        // create a second one.
        let task_name_2 = Uuid::new_v4();

        let task = NewTask {
            description: task_name_2.clone().to_string(),
            tags: Some("+twk development".into()),
            project: Some("TWK".into()),
            filter_value: None,
            additional: Some("priority:H".into()),
        };
        let result = task_add(&task, &app_state);
        assert_eq!(result.is_ok(), true);
        let tasks = replica.all_tasks().expect("Cannot retrieve tasks");
        let our_task_2 = tasks
            .iter()
            .find(|p| p.1.get_description() == &task_name_2.to_string());
        assert_eq!(our_task_2.is_some(), true);

        let dt_wait = Utc::now().checked_add_days(Days::new(15)).unwrap();
        let dt_wait_str = dt_wait.format("%Y-%m-%d").to_string();
        let dt_wait = dt_wait
            .with_hour(0)
            .unwrap()
            .with_minute(0)
            .unwrap()
            .with_second(0)
            .unwrap()
            .with_nanosecond(0)
            .unwrap();
        let dt_due = Utc::now().checked_add_days(Days::new(60)).unwrap();
        let dt_due_str = dt_due.format("%Y-%m-%d").to_string();
        let dt_due = dt_due
            .with_hour(0)
            .unwrap()
            .with_minute(0)
            .unwrap()
            .with_second(0)
            .unwrap()
            .with_nanosecond(0)
            .unwrap();

        // Now modify!
        let cmd_text = format!(
            "wait:{} due:{} +concert -twk \"description:This is a title with spaces\" depends:{} project:{}  status:completed",
            dt_wait_str,
            dt_due_str,
            task_name_2.to_string(),
            "KWT"
        );
        let result = run_modify_command(our_task_1.0.clone(), &cmd_text, &app_state);
        assert_eq!(result.is_ok(), true);
        let updated_task = replica.get_task(our_task_1.0.clone());
        assert_eq!(updated_task.is_ok(), true);
        let updated_task = updated_task.unwrap();
        assert_eq!(updated_task.is_some(), true);
        let updated_task = updated_task.unwrap();

        // Compare the data.
        assert_eq!(
            updated_task.get_description(),
            "This is a title with spaces"
        );
        assert_eq!(updated_task.get_value("project"), Some("KWT"));
        assert_eq!(updated_task.get_due(), Some(dt_due));
        assert_eq!(updated_task.get_wait(), Some(dt_wait));
        assert_eq!(updated_task.is_waiting(), true);
        assert_eq!(updated_task.get_dependencies().count(), 1);
        assert_eq!(updated_task.get_status(), Status::Completed);
        assert_eq!(updated_task.get_dependencies().next(), Some(task_name_2));
        let set_tags = vec![
            "concert",
            "development",
            "WAITING",
            "COMPLETED",
            "UNBLOCKED",
        ];
        for tag in updated_task.get_tags() {
            let tag_name = tag.to_string();
            println!("Comparing {} in {:?}", tag_name, set_tags);
            assert_eq!(set_tags.contains(&tag_name.as_str()), true);
        }

        let _ = tmp_dir.close();
    }

    #[test]
    fn test_task_modify_breakit() {
        let (tmp_dir, app_state) = get_random_appstate();
        let task_name = Uuid::new_v4();

        let task = NewTask {
            description: task_name.clone().to_string(),
            tags: Some("+twk development".into()),
            project: Some("TWK".into()),
            filter_value: None,
            additional: Some("priority:H".into()),
        };
        let result = task_add(&task, &app_state);
        assert_eq!(result.is_ok(), true);
        let mut replica =
            get_replica(&app_state.task_storage_path).expect("Cannot retrieve replica");
        let tasks = replica.all_tasks().expect("Cannot retrieve tasks");
        let our_task_1 = tasks
            .iter()
            .find(|p| p.1.get_description() == &task_name.to_string());
        assert_eq!(our_task_1.is_some(), true);
        let our_task_1 = our_task_1.expect("Cannot unwrap task");

        // Now modify!
        let cmd_text = format!(
            "wait:{} due:{} +concert -twk +d/c -e/b +WAITING -PENDING start \"description:This is a title with spaces\" depends:{} project:{}",
            "abc",
            "def",
            String::from("ec2c596f-5fa3-442c-80ee-98b087e32bbd"),
            ""
        );
        let result = run_modify_command(our_task_1.0.clone(), &cmd_text, &app_state);

        let result = result.unwrap_err();
        println!("{:?}", result);

        assert_eq!(result.is_success(), false);
        assert_eq!(result.has_error("additional"), true);
        let add_errors = result.fields.get("additional");
        assert_eq!(add_errors.is_some(), true);
        let add_errors = add_errors.unwrap();
        assert_eq!(add_errors.len(), 7);

        let mut keywords = vec![
            "wait",
            "due",
            "start",
            "tag",
            "tag",
            "Synthetic",
            "Synthetic",
        ];
        for err in add_errors {
            assert_eq!(&err.field, "additional");
            let p = keywords.iter().position(|p| err.message.contains(*p));
            assert_eq!(p.is_some(), true);
            let p = p.unwrap();
            let _ = keywords.remove(p);
        }
        assert_eq!(keywords.is_empty(), true);

        let _ = tmp_dir.close();
    }

    #[test]
    fn test_task_add_recur() {
        let (tmp_dir, app_state) = get_random_appstate();
        let task_name = Uuid::new_v4();
        let dt_wait = Utc::now()
            .with_day(1)
            .unwrap()
            .checked_add_months(Months::new(1))
            .unwrap();

        let task = NewTask {
            description: task_name.clone().to_string(),
            tags: Some("+twk development".into()),
            project: Some("TWK".into()),
            filter_value: None,
            additional: Some(format!(
                "priority:H recur:monthly due:{}",
                dt_wait.format("%Y-%m-%d")
            )),
        };
        let result = task_add(&task, &app_state);
        assert_eq!(result.is_ok(), true);
        let mut replica =
            get_replica(&app_state.task_storage_path).expect("Cannot retrieve replica");
        let tasks = replica.all_tasks().expect("Cannot retrieve tasks");
        let our_task = tasks
            .iter()
            .find(|p| p.1.get_description() == &task_name.to_string());
        assert_eq!(our_task.is_some(), true);
        let our_task = our_task.expect("Cannot unwrap task");
        // compare the data.
        assert_eq!(our_task.1.get_status(), Status::Recurring);
        assert_eq!(our_task.1.get_value("rtype"), Some("periodic"));
        assert_eq!(our_task.1.get_value("recur"), Some("monthly"));

        let _ = tmp_dir.close();
    }
>>>>>>> b16e9824
}<|MERGE_RESOLUTION|>--- conflicted
+++ resolved
@@ -757,9 +757,7 @@
     pub shortcuts: HashSet<String>,
     pub task_list: Vec<crate::backend::task::Task>,
     pub task_shortcut_map: HashMap<String, String>,
-<<<<<<< HEAD
     pub custom_queries_map: HashMap<String, CustomQuery>,
-=======
 }
 
 #[cfg(test)]
@@ -1051,5 +1049,4 @@
 
         let _ = tmp_dir.close();
     }
->>>>>>> b16e9824
 }